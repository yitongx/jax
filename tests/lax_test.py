--- conflicted
+++ resolved
@@ -1387,24 +1387,6 @@
     self.assertEqual(cfun(3), fun(3))
     self.assertEqual(cfun(6), fun(6))
 
-<<<<<<< HEAD
-  # TODO(mattjj): fix this, see https://github.com/google/jax/issues/415
-  # def testCondOneBranchConstant(self):
-  #   def fun(x):
-  #     if x < 3:
-  #       return 5.
-  #     else:
-  #       return x
-
-  #   @api.jit
-  #   def cfun(x):
-  #     return lax.cond(lax.lt(x, 3), x, lambda x: 5., x, lambda x: x)
-
-  #   self.assertEqual(fun(0), cfun(0))
-  #   self.assertEqual(cfun(0), 5.)
-  #   self.assertEqual(fun(4), cfun(4))
-  #   self.assertEqual(cfun(4), 4)
-=======
   def testCondOneBranchConstant(self):
     def fun(x):
       if x < 3:
@@ -1438,7 +1420,6 @@
     self.assertEqual(cfun(0), (1, 2., 3.))
     self.assertEqual(fun(4), cfun(4))
     self.assertEqual(cfun(4), (4, 2., 4.))
->>>>>>> 902c149c
 
   @parameterized.named_parameters(jtu.cases_from_list(
       {"testcase_name": "_lhs_shape={}_rhs_shape={}"
